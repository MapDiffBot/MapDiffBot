﻿<Project Sdk="Microsoft.NET.Sdk.Web">

  <PropertyGroup>
    <TargetFramework>netcoreapp2.1</TargetFramework>
    <LangVersion>latest</LangVersion>
    <AssemblyVersion>2.0.0.0</AssemblyVersion>
    <FileVersion>2.0.0.0</FileVersion>
    <DockerComposeProjectPath>..\docker-compose.dcproj</DockerComposeProjectPath>
    <Configurations>Debug;Release</Configurations>
    <DebugType>Full</DebugType>
  </PropertyGroup>

  <PropertyGroup Condition="'$(Configuration)|$(Platform)'=='Release|AnyCPU'">
    <TreatWarningsAsErrors>true</TreatWarningsAsErrors>
    <WarningsAsErrors />
    <DocumentationFile>bin\Release\netcoreapp2.0\MapDiffBot.xml</DocumentationFile>
  </PropertyGroup>

  <ItemGroup>
    <PackageReference Include="Cyberboss.AspNetCore.AsyncInitializer" Version="1.2.0" />
<<<<<<< HEAD
    <PackageReference Include="GitHubJwt" Version="0.0.3" />
    <PackageReference Include="HangFire" Version="1.7.11" />
=======
    <PackageReference Include="GitHubJwt" Version="0.0.4" />
    <PackageReference Include="HangFire" Version="1.6.20" />
>>>>>>> 14924e1c
    <PackageReference Include="Hangfire.MySqlStorage" Version="1.1.1-beta" />
    <PackageReference Include="LibGit2Sharp" Version="0.26.2" />
    <PackageReference Include="Magick.NET-Q8-AnyCPU" Version="7.9.0" />
    <PackageReference Include="Microsoft.AspNetCore.All" Version="2.1.5" />
    <PackageReference Include="Microsoft.CodeAnalysis.FxCopAnalyzers" Version="2.6.2">
      <PrivateAssets>all</PrivateAssets>
      <IncludeAssets>runtime; build; native; contentfiles; analyzers</IncludeAssets>
    </PackageReference>
    <PackageReference Include="Microsoft.EntityFrameworkCore" Version="2.1.4" />
    <PackageReference Include="Microsoft.VisualStudio.Web.CodeGeneration.Design" Version="2.1.5" />
    <PackageReference Include="Newtonsoft.Json" Version="11.0.2" />
    <PackageReference Include="Octokit" Version="0.48.0" />
    <PackageReference Include="Pomelo.EntityFrameworkCore.MySql" Version="2.1.2" />
    <PackageReference Include="Z.EntityFramework.Plus.EFCore" Version="1.8.10" />
    <PackageReference Include="ZNetCS.AspNetCore.Logging.EntityFrameworkCore" Version="2.0.1" />
  </ItemGroup>

  <ItemGroup>
    <DotNetCliToolReference Include="Microsoft.VisualStudio.Web.CodeGeneration.Tools" Version="2.0.2" />
  </ItemGroup>

  <ItemGroup>
    <Folder Include="wwwroot\" />
  </ItemGroup>

  <Target Name="PreBuild" BeforeTargets="PreBuildEvent" Condition="'$(Configuration)|$(Platform)'!='Docker|AnyCPU'">
    <Exec Command="bash ./BuildDMMTools.sh $(OutDir)" />
  </Target>

</Project>
<|MERGE_RESOLUTION|>--- conflicted
+++ resolved
@@ -18,13 +18,8 @@
 
   <ItemGroup>
     <PackageReference Include="Cyberboss.AspNetCore.AsyncInitializer" Version="1.2.0" />
-<<<<<<< HEAD
-    <PackageReference Include="GitHubJwt" Version="0.0.3" />
+    <PackageReference Include="GitHubJwt" Version="0.0.4" />
     <PackageReference Include="HangFire" Version="1.7.11" />
-=======
-    <PackageReference Include="GitHubJwt" Version="0.0.4" />
-    <PackageReference Include="HangFire" Version="1.6.20" />
->>>>>>> 14924e1c
     <PackageReference Include="Hangfire.MySqlStorage" Version="1.1.1-beta" />
     <PackageReference Include="LibGit2Sharp" Version="0.26.2" />
     <PackageReference Include="Magick.NET-Q8-AnyCPU" Version="7.9.0" />
@@ -54,4 +49,4 @@
     <Exec Command="bash ./BuildDMMTools.sh $(OutDir)" />
   </Target>
 
-</Project>
+</Project>